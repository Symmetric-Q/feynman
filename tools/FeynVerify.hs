--- conflicted
+++ resolved
@@ -29,17 +29,14 @@
           let gates  = toCliffordT . toGatelist $ qc
               gates' = toCliffordT . toGatelist $ qc'
               ins    = Set.toList $ inputs qc
-<<<<<<< HEAD
               result =
                 if Set.member "IgnoreGarbage" options
                 then validateOnInputs (Set.member "IgnoreGlobal" options) (union (qubits qc) (qubits qc')) ins gates gates'
                 else validateIsometry (Set.member "IgnoreGlobal" options) (union (qubits qc) (qubits qc')) ins gates gates'
-=======
->>>>>>> 7b6b2d4e
           in
             if inputs qc /= inputs qc'
             then NotIdentity "Inputs don't match"
-            else validate (union (qubits qc) (qubits qc')) ins gates gates'
+            else result
 
 {- Main program -}
 
@@ -57,10 +54,6 @@
           ""
           ]
 
-<<<<<<< HEAD
-run :: Set String -> [String] -> IO ()
-run options (x:y:[])
-=======
 printResult result time = case result of
   Identity pf -> do
     putStrLn $ "Equal (took " ++ formatFloatN time 3 ++ "ms)"
@@ -75,9 +68,8 @@
     putStrLn $ "Residual path sum:"
     putStrLn $ "  " ++ show sop
 
-run :: [String] -> IO ()
-run (x:y:[])
->>>>>>> 7b6b2d4e
+run :: Set String -> [String] -> IO ()
+run options (x:y:[])
   | (drop (length x - 3) x == ".qc") && (drop (length y - 3) y == ".qc") = do
       xsrc <- B.readFile x
       ysrc <- B.readFile y
@@ -86,19 +78,12 @@
       TOD ends endp     <- result `seq` getClockTime
       let time = (fromIntegral $ ends - starts) * 1000 + (fromIntegral $ endp - startp) / 10^9
       case result of
-<<<<<<< HEAD
-        Left l      -> putStrLn $ show l
-        Right (Eq)  -> putStrLn $ "Equal (" ++ formatFloatN time 3 ++ "ms)"
-        Right (NEq) -> putStrLn $ "Not equal (" ++ formatFloatN time 3 ++ "ms)"
+        Left l         -> putStrLn $ show l
+        Right (result) -> printResult result time
 run options (x:xs)
   | x == "-ignore-global-phase" = run (Set.insert "IgnoreGlobal" options) xs
   | x == "-ignore-ancillas"     = run (Set.insert "IgnoreGarbage" options) xs
 run _ _ = do
-=======
-        Left l         -> putStrLn $ show l
-        Right (result) -> printResult result time
-run _ = do
->>>>>>> 7b6b2d4e
       putStrLn "Invalid argument(s)"
       printHelp
 
