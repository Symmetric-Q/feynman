--- conflicted
+++ resolved
@@ -538,67 +538,47 @@
 -- Verifies directly against a path sum
 verifySpec :: SOP Z8 -> [ID] -> [ID] -> [Primitive] -> VerificationResult Z8
 verifySpec spec vars inputs gates =
-<<<<<<< HEAD
-  let sop     = circuitSOPWithHints vars (dagger gates)
-      reduced = reduce $ spec <> sop
-=======
   let sop        = circuitSOPWithHints vars (dagger gates)
       (pf, sop') = reduce $ (spec <> sop)
->>>>>>> 7b6b2d4e
   in
     case sop' == identityTrans (inVals spec) of
       True  -> Identity pf
       False -> Unknown sop'
 
-<<<<<<< HEAD
-validateIsometry :: Bool -> [ID] -> [ID] -> [Primitive] -> [Primitive] -> Maybe (SOP Z8)
+validateIsometry :: Bool -> [ID] -> [ID] -> [Primitive] -> [Primitive] -> VerificationResult Z8
 validateIsometry global vars inputs c1 c2 =
   let sop     = circuitSOPWithHints vars (c1 ++ dagger c2)
       ket     = blank (vars \\ inputs)
       bra     = Map.mapWithKey (\v b -> if b then ofVar v else zero) $ inVals (ket <> sop)
-      reduced =
-        let sop' = reduce $ restrictGeneral (ket <> sop) bra in
+      (pf, sop') =
+        let (pf, sop') = reduce $ restrictGeneral (ket <> sop) bra in
           if global
-          then sop' { poly = dropConstant $ poly sop' }
-          else sop'
-=======
--- Verifies against another circuit
-validate :: [ID] -> [ID] -> [Primitive] -> [Primitive] -> VerificationResult Z8
-validate vars inputs c1 c2 =
-  let sop        = ket <> circuitSOPWithHints vars (c1 ++ dagger c2)
-      ket        = blank (vars \\ inputs)
-      bra        = Map.mapWithKey (\v b -> if b then ofVar v else zero) $ inVals (ket <> sop)
-      (pf, sop') = reduce $ restrictGeneral sop bra
->>>>>>> 7b6b2d4e
+          then (pf, sop' { poly = dropConstant $ poly sop' })
+          else (pf, sop')
   in
-    --case (axiomKill sop', all (== (fromInteger 1)) . Map.elems $ amplitudes sop') of
     case (sop' == identityTrans (inVals sop), axiomKill sop') of
       (True, _)       -> Identity pf
       (False, Just i) -> NotIdentity $ "No valid substitution for " ++ pathVar i
       (False, _)      -> Unknown sop'
 
-<<<<<<< HEAD
-validateOnInputs :: Bool -> [ID] -> [ID] -> [Primitive] -> [Primitive] -> Maybe (SOP Z8)
+validateOnInputs :: Bool -> [ID] -> [ID] -> [Primitive] -> [Primitive] -> VerificationResult Z8
 validateOnInputs global vars inputs c1 c2 =
   let sop     = circuitSOPWithHints vars (c1 ++ dagger c2)
       ket     = blank (vars \\ inputs)
-      reduced =
-        let sop' = reduce $ ket <> sop in
+      (pf, sop') =
+        let (pf, sop') = reduce $ ket <> sop in
           if global
-          then sop' { poly = dropConstant $ poly sop' }
-          else sop'
+          then (pf, sop' { poly = dropConstant $ poly sop' })
+          else (pf, sop')
       checkIt sop =
         let out = outVals sop in
           all (\v -> not (v `appearsIn` (poly sop)) && out!v == ofVar v) inputs
   in
-    if checkIt reduced
-    then Nothing
-    else Just reduced
-
-{- Tests -}
-=======
+    if checkIt sop'
+    then Identity pf
+    else Unknown sop'
+
 {- Tests & experiments -}
->>>>>>> 7b6b2d4e
 
 tof = [ H "z",
         T "x", T "y", T "z", 
@@ -975,15 +955,9 @@
                                                           ("c9", c9), ("c10", c10), ("c11", c11)]
         threequbit = mapSnds ($ "z") . mapSnds ($ "y") . mapSnds ($ "x") $ [("c12", c12), ("c13", c13),
                                                                             ("c14", c14), ("c15", c15)]
-<<<<<<< HEAD
         f (name, c) = case validateIsometry False ["x", "y", "z"] ["x", "y", "z"] c [] of
-          Nothing -> putStrLn $ "Successfully verified relation " ++ name
-          _       -> putStrLn $ "ERROR: Failed to verify relation " ++ name
-=======
-        f (name, c) = case validate ["x", "y", "z"] ["x", "y", "z"] c [] of
           Identity _ -> putStrLn $ "Successfully verified relation " ++ name
           _          -> putStrLn $ "ERROR: Failed to verify relation " ++ name
->>>>>>> 7b6b2d4e
         mapSnds f xs    = map (mapSnd f) xs
         mapSnd f (a, b) = (a, f b)
 
@@ -1021,15 +995,9 @@
                                       ("t6", t6), ("t7", t7), ("t8", t8), ("t9", t9)]
         twoqubit   = mapSnds ($ "y") . mapSnds ($ "x") $ [("t10", t10), ("t11", t11), ("t12", t12),
                                                           ("t13", t13), ("t14", t14)]
-<<<<<<< HEAD
         f (name, c) = case validateIsometry False ["x", "y"] ["x", "y"] c [] of
-          Nothing -> putStrLn $ "Successfully verified relation " ++ name
-          _       -> putStrLn $ "ERROR: Failed to verify relation " ++ name
-=======
-        f (name, c) = case validate ["x", "y"] ["x", "y"] c [] of
           Identity _ -> putStrLn $ "Successfully verified relation " ++ name
           _          -> putStrLn $ "ERROR: Failed to verify relation " ++ name
->>>>>>> 7b6b2d4e
         mapSnds f xs    = map (mapSnd f) xs
         mapSnd f (a, b) = (a, f b)
 
